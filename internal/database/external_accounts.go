--- conflicted
+++ resolved
@@ -78,10 +78,11 @@
 	// CreateUserAndSave for that.
 	LookupUserAndSave(ctx context.Context, spec extsvc.AccountSpec, data extsvc.AccountData) (userID int32, err error)
 
-	// UpdateSCIMData updates the external account data for the given user's SCIM account.
+	// UpsertSCIMData updates the external account data for the given user's SCIM account.
 	// It looks up the existing user based on its ID, then sets its account ID and data.
 	// Account ID is the same as the external ID for SCIM.
-	UpdateSCIMData(ctx context.Context, userID int32, accountID string, data extsvc.AccountData) (err error)
+	// If the external account does not exist, it creates a new one.
+	UpsertSCIMData(ctx context.Context, userID int32, accountID string, data extsvc.AccountData) (err error)
 
 	// TouchExpired sets the given user external accounts to be expired now.
 	TouchExpired(ctx context.Context, ids ...int32) error
@@ -163,29 +164,26 @@
 	return userID, err
 }
 
-func (s *userExternalAccountsStore) UpdateSCIMData(ctx context.Context, userID int32, accountID string, data extsvc.AccountData) (err error) {
+func (s *userExternalAccountsStore) UpsertSCIMData(ctx context.Context, userID int32, accountID string, data extsvc.AccountData) (err error) {
 	encryptedAuthData, encryptedAccountData, keyID, err := s.encryptData(ctx, data)
 	if err != nil {
 		return
 	}
 
-	_, err = s.Handle().ExecContext(ctx, `
+	res, err := s.ExecResult(ctx, sqlf.Sprintf(`
 UPDATE user_external_accounts
 SET
-	account_id = $4,
-	auth_data = $5,
-	account_data = $6,
-	encryption_key_id = $7,
+	account_id = %s,
+	auth_data = %s,
+	account_data = %s,
+	encryption_key_id = %s,
 	updated_at = now(),
 	expired_at = NULL
 WHERE
-	user_id = $1
-AND service_type = $2
-AND service_id = $3
+	user_id = %s
+AND service_type = %s
+AND service_id = %s
 AND deleted_at IS NULL
-<<<<<<< HEAD
-`, userID, "scim", "scim", accountID, encryptedAuthData, encryptedAccountData, keyID)
-=======
 `, accountID, encryptedAuthData, encryptedAccountData, keyID, userID, "scim", "scim"))
 	if err != nil {
 		return
@@ -202,7 +200,6 @@
 	// This logs an audit event for account changes but only if they are initiated via SCIM
 	logAccountModifiedEvent(ctx, NewDBWith(s.logger, s), userID, "scim")
 
->>>>>>> 53f2a963
 	return
 }
 
