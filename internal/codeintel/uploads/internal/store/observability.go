package store

import (
	"fmt"

	"github.com/sourcegraph/sourcegraph/internal/metrics"
	"github.com/sourcegraph/sourcegraph/internal/observation"
)

type operations struct {
	// Not used yet.
	list *observation.Operation

	// Commits
<<<<<<< HEAD
	staleSourcedCommits       *observation.Operation
	deleteSourcedCommits      *observation.Operation
	updateSourcedCommits      *observation.Operation
	getCommitsVisibleToUpload *observation.Operation
=======
	getStaleSourcedCommits    *observation.Operation
	deleteSourcedCommits      *observation.Operation
	updateSourcedCommits      *observation.Operation
	getCommitsVisibleToUpload *observation.Operation
	getOldestCommitDate       *observation.Operation

	// Repositories
	getRepositoriesMaxStaleAge *observation.Operation
	setRepositoryAsDirty       *observation.Operation
	getDirtyRepositories       *observation.Operation
	repoName                   *observation.Operation
>>>>>>> 6910ef5c

	// Uploads
	getUploads                     *observation.Operation
	updateUploadsVisibleToCommits  *observation.Operation
	writeVisibleUploads            *observation.Operation
	persistNearestUploads          *observation.Operation
	persistNearestUploadsLinks     *observation.Operation
	persistUploadsVisibleAtTip     *observation.Operation
	updateUploadRetention          *observation.Operation
	updateUploadsReferenceCounts   *observation.Operation
	deleteUploadsWithoutRepository *observation.Operation
	deleteUploadsStuckUploading    *observation.Operation
	softDeleteExpiredUploads       *observation.Operation
	hardDeleteUploadsByIDs         *observation.Operation

	// Dumps
	findClosestDumps                  *observation.Operation
	findClosestDumpsFromGraphFragment *observation.Operation

	// Repositories
	getDirtyRepositories            *observation.Operation
	setRepositoryAsDirty            *observation.Operation
	setRepositoriesForRetentionScan *observation.Operation

	// Packages
	updatePackages *observation.Operation

	// References
	updatePackageReferences *observation.Operation

	// Audit logs
	deleteOldAuditLogs *observation.Operation
}

func newOperations(observationContext *observation.Context) *operations {
	metrics := metrics.NewREDMetrics(
		observationContext.Registerer,
		"codeintel_uploads_store",
		metrics.WithLabels("op"),
		metrics.WithCountHelp("Total number of method invocations."),
	)

	op := func(name string) *observation.Operation {
		return observationContext.Operation(observation.Op{
			Name:              fmt.Sprintf("codeintel.uploads.store.%s", name),
			MetricLabelValues: []string{name},
			Metrics:           metrics,
		})
	}

	return &operations{
		// Not used yet.
		list: op("List"),

		// Commits
<<<<<<< HEAD
		staleSourcedCommits:       op("StaleSourcedCommits"),
		deleteSourcedCommits:      op("DeleteSourcedCommits"),
		updateSourcedCommits:      op("UpdateSourcedCommits"),
		getCommitsVisibleToUpload: op("GetCommitsVisibleToUpload"),
=======
		getCommitsVisibleToUpload: op("CommitsVisibleToUploads"),
		getOldestCommitDate:       op("GetOldestCommitDate"),
		getStaleSourcedCommits:    op("GetStaleSourcedCommits"),
		deleteSourcedCommits:      op("DeleteSourcedCommits"),
		updateSourcedCommits:      op("UpdateSourcedCommits"),

		// Repositories
		getRepositoriesMaxStaleAge: op("GetRepositoriesMaxStaleAge"),
		getDirtyRepositories:       op("GetDirtyRepositories"),
		setRepositoryAsDirty:       op("SetRepositoryAsDirty"),
		repoName:                   op("RepoName"),
>>>>>>> 6910ef5c

		// Uploads
		getUploads:                     op("GetUploads"),
		updateUploadsVisibleToCommits:  op("UpdateUploadsVisibleToCommits"),
		updateUploadRetention:          op("UpdateUploadRetention"),
		updateUploadsReferenceCounts:   op("UpdateUploadsReferenceCounts"),
		deleteUploadsStuckUploading:    op("DeleteUploadsStuckUploading"),
		deleteUploadsWithoutRepository: op("DeleteUploadsWithoutRepository"),
		softDeleteExpiredUploads:       op("SoftDeleteExpiredUploads"),
		hardDeleteUploadsByIDs:         op("HardDeleteUploadsByIDs"),

		writeVisibleUploads:        op("writeVisibleUploads"),
		persistNearestUploads:      op("persistNearestUploads"),
		persistNearestUploadsLinks: op("persistNearestUploadsLinks"),
		persistUploadsVisibleAtTip: op("persistUploadsVisibleAtTip"),

		// Dumps
		findClosestDumps:                  op("FindClosestDumps"),
		findClosestDumpsFromGraphFragment: op("FindClosestDumpsFromGraphFragment"),

		// Repositories
		setRepositoriesForRetentionScan: op("SetRepositoriesForRetentionScan"),
		setRepositoryAsDirty:            op("SetRepositoryAsDirty"),
		getDirtyRepositories:            op("GetDirtyRepositories"),

		// Packages
		updatePackages: op("UpdatePackages"),

		// References
		updatePackageReferences: op("UpdatePackageReferences"),

		// Audit logs
		deleteOldAuditLogs: op("DeleteOldAuditLogs"),
	}
}<|MERGE_RESOLUTION|>--- conflicted
+++ resolved
@@ -12,12 +12,6 @@
 	list *observation.Operation
 
 	// Commits
-<<<<<<< HEAD
-	staleSourcedCommits       *observation.Operation
-	deleteSourcedCommits      *observation.Operation
-	updateSourcedCommits      *observation.Operation
-	getCommitsVisibleToUpload *observation.Operation
-=======
 	getStaleSourcedCommits    *observation.Operation
 	deleteSourcedCommits      *observation.Operation
 	updateSourcedCommits      *observation.Operation
@@ -25,11 +19,11 @@
 	getOldestCommitDate       *observation.Operation
 
 	// Repositories
-	getRepositoriesMaxStaleAge *observation.Operation
-	setRepositoryAsDirty       *observation.Operation
-	getDirtyRepositories       *observation.Operation
-	repoName                   *observation.Operation
->>>>>>> 6910ef5c
+	getRepositoriesMaxStaleAge      *observation.Operation
+	setRepositoryAsDirty            *observation.Operation
+	getDirtyRepositories            *observation.Operation
+	repoName                        *observation.Operation
+	setRepositoriesForRetentionScan *observation.Operation
 
 	// Uploads
 	getUploads                     *observation.Operation
@@ -48,11 +42,6 @@
 	// Dumps
 	findClosestDumps                  *observation.Operation
 	findClosestDumpsFromGraphFragment *observation.Operation
-
-	// Repositories
-	getDirtyRepositories            *observation.Operation
-	setRepositoryAsDirty            *observation.Operation
-	setRepositoriesForRetentionScan *observation.Operation
 
 	// Packages
 	updatePackages *observation.Operation
@@ -85,12 +74,6 @@
 		list: op("List"),
 
 		// Commits
-<<<<<<< HEAD
-		staleSourcedCommits:       op("StaleSourcedCommits"),
-		deleteSourcedCommits:      op("DeleteSourcedCommits"),
-		updateSourcedCommits:      op("UpdateSourcedCommits"),
-		getCommitsVisibleToUpload: op("GetCommitsVisibleToUpload"),
-=======
 		getCommitsVisibleToUpload: op("CommitsVisibleToUploads"),
 		getOldestCommitDate:       op("GetOldestCommitDate"),
 		getStaleSourcedCommits:    op("GetStaleSourcedCommits"),
@@ -98,11 +81,11 @@
 		updateSourcedCommits:      op("UpdateSourcedCommits"),
 
 		// Repositories
-		getRepositoriesMaxStaleAge: op("GetRepositoriesMaxStaleAge"),
-		getDirtyRepositories:       op("GetDirtyRepositories"),
-		setRepositoryAsDirty:       op("SetRepositoryAsDirty"),
-		repoName:                   op("RepoName"),
->>>>>>> 6910ef5c
+		getRepositoriesMaxStaleAge:      op("GetRepositoriesMaxStaleAge"),
+		getDirtyRepositories:            op("GetDirtyRepositories"),
+		setRepositoryAsDirty:            op("SetRepositoryAsDirty"),
+		repoName:                        op("RepoName"),
+		setRepositoriesForRetentionScan: op("SetRepositoriesForRetentionScan"),
 
 		// Uploads
 		getUploads:                     op("GetUploads"),
@@ -123,11 +106,6 @@
 		findClosestDumps:                  op("FindClosestDumps"),
 		findClosestDumpsFromGraphFragment: op("FindClosestDumpsFromGraphFragment"),
 
-		// Repositories
-		setRepositoriesForRetentionScan: op("SetRepositoriesForRetentionScan"),
-		setRepositoryAsDirty:            op("SetRepositoryAsDirty"),
-		getDirtyRepositories:            op("GetDirtyRepositories"),
-
 		// Packages
 		updatePackages: op("UpdatePackages"),
 
