--- conflicted
+++ resolved
@@ -690,13 +690,8 @@
 		auth:   &auth.OAuthBearerToken{AccessToken: "old_token"},
 	}
 
-<<<<<<< HEAD
 	newToken := &auth.OAuthBearerToken{Token: "new_token"}
 	new := old.WithAuthenticator(newToken)
-=======
-	newToken := &auth.OAuthBearerToken{AccessToken: "new_token"}
-	new := old.WithAuthenticator(newToken, nil)
->>>>>>> d03dbc1a
 	if old == new {
 		t.Fatal("both clients have the same address")
 	}
@@ -876,11 +871,7 @@
 	for name, tc := range testCases {
 		t.Run(name, func(t *testing.T) {
 			token := os.Getenv(fmt.Sprintf("%s_ACCESS_TOKEN", name))
-<<<<<<< HEAD
 			client = client.WithAuthenticator(&auth.OAuthBearerToken{Token: token})
-=======
-			client = client.WithAuthenticator(&auth.OAuthBearerToken{AccessToken: token}, nil)
->>>>>>> d03dbc1a
 
 			id, err := client.CreateSyncWebhook(ctx, tc.repoName, "https://target-url.com", "secret")
 			if err != nil {
