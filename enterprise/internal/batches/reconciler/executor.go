--- conflicted
+++ resolved
@@ -16,11 +16,8 @@
 	"github.com/sourcegraph/sourcegraph/enterprise/internal/batches/store"
 	btypes "github.com/sourcegraph/sourcegraph/enterprise/internal/batches/types"
 	"github.com/sourcegraph/sourcegraph/internal/api"
-<<<<<<< HEAD
 	"github.com/sourcegraph/sourcegraph/internal/api/internalapi"
-=======
 	"github.com/sourcegraph/sourcegraph/internal/conf"
->>>>>>> 71f00ad9
 	"github.com/sourcegraph/sourcegraph/internal/database"
 	"github.com/sourcegraph/sourcegraph/internal/errcode"
 	"github.com/sourcegraph/sourcegraph/internal/gitserver/protocol"
@@ -49,21 +46,15 @@
 	ch                *btypes.Changeset
 	spec              *btypes.ChangesetSpec
 
-<<<<<<< HEAD
 	css     sources.ChangesetSource
 	cssErr  error
 	cssOnce sync.Once
 
-	repo *types.Repo
-=======
-	css sources.ChangesetSource
-
 	// remoteRepo represents the repo that should be pushed to.
 	remoteRepo *types.Repo
 
 	// targetRepo represents the repo where the changeset should be opened.
 	targetRepo *types.Repo
->>>>>>> 71f00ad9
 }
 
 func (e *executor) Run(ctx context.Context, plan *Plan) (err error) {
@@ -77,8 +68,6 @@
 		return errors.Wrap(err, "failed to load repository")
 	}
 
-<<<<<<< HEAD
-=======
 	// Load the changeset source.
 	e.css, err = loadChangesetSource(ctx, e.tx, e.sourcer, e.ch, e.targetRepo)
 	if err != nil {
@@ -94,7 +83,6 @@
 		return err
 	}
 
->>>>>>> 71f00ad9
 	for _, op := range plan.Ops.ExecutionOrder() {
 		switch op {
 		case btypes.ReconcilerOperationSync:
@@ -177,15 +165,11 @@
 	// Figure out which authenticator we should use to modify the changeset.
 	// au is nil if we want to use the global credentials stored in the external
 	// service configuration.
-<<<<<<< HEAD
 	css, err := e.changesetSource(ctx)
 	if err != nil {
 		return err
 	}
-	pushConf, err := css.GitserverPushConfig(ctx, e.tx.ExternalServices(), e.repo)
-=======
-	pushConf, err := e.css.GitserverPushConfig(ctx, e.tx.ExternalServices(), e.remoteRepo)
->>>>>>> 71f00ad9
+	pushConf, err := css.GitserverPushConfig(ctx, e.tx.ExternalServices(), e.remoteRepo)
 	if err != nil {
 		return err
 	}
@@ -287,21 +271,16 @@
 }
 
 func (e *executor) loadChangeset(ctx context.Context) error {
-<<<<<<< HEAD
 	css, err := e.changesetSource(ctx)
 	if err != nil {
 		return err
 	}
-	repoChangeset := &sources.Changeset{Repo: e.repo, Changeset: e.ch}
-	return css.LoadChangeset(ctx, repoChangeset)
-=======
 	repoChangeset := &sources.Changeset{
 		RemoteRepo: e.remoteRepo,
 		TargetRepo: e.targetRepo,
 		Changeset:  e.ch,
 	}
-	return e.css.LoadChangeset(ctx, repoChangeset)
->>>>>>> 71f00ad9
+	return css.LoadChangeset(ctx, repoChangeset)
 }
 
 // updateChangeset updates the given changeset's attribute on the code host
@@ -337,22 +316,17 @@
 
 // reopenChangeset reopens the given changeset attribute on the code host.
 func (e *executor) reopenChangeset(ctx context.Context) (err error) {
-<<<<<<< HEAD
 	css, err := e.changesetSource(ctx)
 	if err != nil {
 		return err
 	}
 
-	cs := sources.Changeset{Repo: e.repo, Changeset: e.ch}
-	if err := css.ReopenChangeset(ctx, &cs); err != nil {
-=======
 	cs := sources.Changeset{
 		RemoteRepo: e.remoteRepo,
 		TargetRepo: e.targetRepo,
 		Changeset:  e.ch,
 	}
-	if err := e.css.ReopenChangeset(ctx, &cs); err != nil {
->>>>>>> 71f00ad9
+	if err := css.ReopenChangeset(ctx, &cs); err != nil {
 		return errors.Wrap(err, "updating changeset")
 	}
 	return nil
@@ -384,20 +358,16 @@
 		return nil
 	}
 
-<<<<<<< HEAD
 	css, err := e.changesetSource(ctx)
 	if err != nil {
 		return err
 	}
 
-	cs := &sources.Changeset{Changeset: e.ch, Repo: e.repo}
-=======
 	cs := &sources.Changeset{
 		Changeset:  e.ch,
 		RemoteRepo: e.remoteRepo,
 		TargetRepo: e.targetRepo,
 	}
->>>>>>> 71f00ad9
 
 	if err := css.CloseChangeset(ctx, cs); err != nil {
 		return errors.Wrap(err, "closing changeset")
@@ -442,7 +412,7 @@
 
 func (e *executor) changesetSource(ctx context.Context) (sources.ChangesetSource, error) {
 	e.cssOnce.Do(func() {
-		e.css, e.cssErr = loadChangesetSource(ctx, e.tx, e.sourcer, e.ch, e.repo)
+		e.css, e.cssErr = loadChangesetSource(ctx, e.tx, e.sourcer, e.ch, e.targetRepo)
 	})
 	return e.css, e.cssErr
 }
