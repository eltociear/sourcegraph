--- conflicted
+++ resolved
@@ -20,13 +20,8 @@
 		return transformRecord(ctx, logger, batchesStore, record, version)
 	}
 
-<<<<<<< HEAD
-	store := store.NewBatchSpecWorkspaceExecutionWorkerStore(observationCtx, db.Handle())
+	store := bstore.NewBatchSpecWorkspaceExecutionWorkerStore(observationCtx, db.Handle())
 	return handler.QueueHandler[*btypes.BatchSpecWorkspaceExecutionJob]{
-=======
-	store := bstore.NewBatchSpecWorkspaceExecutionWorkerStore(observationCtx, db.Handle())
-	return handler.QueueOptions[*btypes.BatchSpecWorkspaceExecutionJob]{
->>>>>>> 1c4b092f
 		Name:              "batches",
 		Store:             store,
 		RecordTransformer: recordTransformer,
