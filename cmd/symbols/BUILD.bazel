--- conflicted
+++ resolved
@@ -17,7 +17,10 @@
     name = "symbols",
     embed = [":symbols_lib"],
     visibility = ["//visibility:public"],
-<<<<<<< HEAD
+    x_defs = {
+        "github.com/sourcegraph/sourcegraph/internal/version.version": "{STABLE_VERSION}",
+        "github.com/sourcegraph/sourcegraph/internal/version.timestamp": "{VERSION_TIMESTAMP}",
+    },
 )
 
 pkg_tar(
@@ -38,10 +41,4 @@
     name = "image_tarball",
     image = ":image",
     repotags = ["symbols-foo:latest"]
-=======
-    x_defs = {
-        "github.com/sourcegraph/sourcegraph/internal/version.version": "{STABLE_VERSION}",
-        "github.com/sourcegraph/sourcegraph/internal/version.timestamp": "{VERSION_TIMESTAMP}",
-    },
->>>>>>> 14d932c0
 )