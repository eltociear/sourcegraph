#!/usr/bin/env bash

path_to_package=${1:-github.com/sourcegraph/sourcegraph/cmd/repo-updater}
# We want to build multiple go binaries, so we use a custom build step on CI.
cd "$(dirname "${BASH_SOURCE[0]}")"/../..
set -ex

OUTPUT=$(mktemp -d -t sgdockerbuild_XXXXXXX)
cleanup() {
  rm -rf "$OUTPUT"
}

trap cleanup EXIT
if [[ "${DOCKER_BAZEL:-false}" == "true" ]]; then
<<<<<<< HEAD
   ./dev/ci/bazel.sh build //cmd/repo-updater \
     --stamp \
     --workspace_status_command=./dev/bazel_stamp_vars.sh \
     --platforms=@io_bazel_rules_go//go/toolchain:linux_amd64

   out=$(./dev/ci/bazel.sh cquery //cmd/repo-updater --output=files)
   cp "$out" "$OUTPUT"

   docker build -f cmd/repo-updater/Dockerfile -t "$IMAGE" "$OUTPUT" \
     --progress=plain \
     --build-arg COMMIT_SHA \
     --build-arg DATE \
     --build-arg VERSION
   exit $?
=======
  bazel build //cmd/repo-updater \
    --stamp \
    --workspace_status_command=./dev/bazel_stamp_vars.sh \
    --platforms=@io_bazel_rules_go//go/toolchain:linux_amd64

  out=$(bazel cquery //cmd/repo-updater --output=files)
  cp "$out" "$OUTPUT"

  docker build -f cmd/repo-updater/Dockerfile -t "$IMAGE" "$OUTPUT" \
    --progress=plain \
    --build-arg COMMIT_SHA \
    --build-arg DATE \
    --build-arg VERSION
  exit $?
>>>>>>> b0af2ce0
fi

# Environment for building linux binaries
export GO111MODULE=on
export GOARCH=amd64
export GOOS=linux
export CGO_ENABLED=0

for pkg in $path_to_package; do
  go build -trimpath -ldflags "-X github.com/sourcegraph/sourcegraph/internal/version.version=$VERSION  -X github.com/sourcegraph/sourcegraph/internal/version.timestamp=$(date +%s)" -buildmode exe -tags dist -o "$OUTPUT/$(basename "$pkg")" "$pkg"
done

docker build -f cmd/repo-updater/Dockerfile -t "$IMAGE" "$OUTPUT" \
  --progress=plain \
  --build-arg COMMIT_SHA \
  --build-arg DATE \
  --build-arg VERSION<|MERGE_RESOLUTION|>--- conflicted
+++ resolved
@@ -12,28 +12,8 @@
 
 trap cleanup EXIT
 if [[ "${DOCKER_BAZEL:-false}" == "true" ]]; then
-<<<<<<< HEAD
-   ./dev/ci/bazel.sh build //cmd/repo-updater \
-     --stamp \
-     --workspace_status_command=./dev/bazel_stamp_vars.sh \
-     --platforms=@io_bazel_rules_go//go/toolchain:linux_amd64
-
-   out=$(./dev/ci/bazel.sh cquery //cmd/repo-updater --output=files)
-   cp "$out" "$OUTPUT"
-
-   docker build -f cmd/repo-updater/Dockerfile -t "$IMAGE" "$OUTPUT" \
-     --progress=plain \
-     --build-arg COMMIT_SHA \
-     --build-arg DATE \
-     --build-arg VERSION
-   exit $?
-=======
-  bazel build //cmd/repo-updater \
-    --stamp \
-    --workspace_status_command=./dev/bazel_stamp_vars.sh \
-    --platforms=@io_bazel_rules_go//go/toolchain:linux_amd64
-
-  out=$(bazel cquery //cmd/repo-updater --output=files)
+  ./dev/ci/bazel.sh build //cmd/repo-updater
+  out=$(./dev/ci/bazel.sh cquery //cmd/repo-updater --output=files)
   cp "$out" "$OUTPUT"
 
   docker build -f cmd/repo-updater/Dockerfile -t "$IMAGE" "$OUTPUT" \
@@ -42,7 +22,6 @@
     --build-arg DATE \
     --build-arg VERSION
   exit $?
->>>>>>> b0af2ce0
 fi
 
 # Environment for building linux binaries
