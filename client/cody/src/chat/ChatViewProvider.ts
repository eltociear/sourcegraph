--- conflicted
+++ resolved
@@ -30,12 +30,9 @@
 import { debug } from '../log'
 import { getRerankWithLog } from '../logged-rerank'
 import { FixupTask } from '../non-stop/FixupTask'
-<<<<<<< HEAD
+import { IdleRecipeRunner } from '../non-stop/roles'
 import { AuthProvider } from '../services/AuthProvider'
 import { LocalAppDetector } from '../services/LocalAppDetector'
-=======
-import { IdleRecipeRunner } from '../non-stop/roles'
->>>>>>> 6407b6cd
 import { LocalStorage } from '../services/LocalStorageProvider'
 import { CODY_ACCESS_TOKEN_SECRET, SecretStorage } from '../services/SecretStorageProvider'
 import { TestSupport } from '../test-support'
