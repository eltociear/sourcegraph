import { CompletionParameters, SourcegraphCompletionsClient } from '../sourcegraph-api/completions'
import { isError } from '../utils'

import { IntentDetector, QueryInfo } from '.'

export class LLMIntentDetector implements IntentDetector {
    constructor(private completions: SourcegraphCompletionsClient) {}

<<<<<<< HEAD
    public async detect(text: string): Promise<QueryInfo> {
        const uri = new URL('/info', this.serverUrl)
        const searchParameters = new URLSearchParams()
        searchParameters.set('q', text)
        uri.search = searchParameters.toString()
        const resp = await fetch(uri.href, {
            method: 'GET',
            headers: {
                Authorization: `Bearer ${this.accessToken}`,
            },
        })
        const respJSON = await resp.json()
        if (!('needsCodebaseContext' in respJSON) || !('needsCurrentFileContext' in respJSON)) {
            throw new Error(`malformed response from /info: ${JSON.stringify(respJSON)}`)
=======
    public async detect(query: string): Promise<QueryInfo | Error> {
        const [needsCodebaseContext, needsCurrentFileContext] = await Promise.all([
            this.getShortAnswer(
                `The user has a code editor open to a current file inside the current codebase. Does the following question from the user require knowledge of other files in the current codebase (not the current file)? Answer ONLY with a single word, "yes" or "no".\n${query}`
            ),
            this.getShortAnswer(
                `The user has a code editor open to a current file inside the current codebase. Does the following question from the user require knowledge of the current file? Answer ONLY with a single word, "yes" or "no".\n${query}`
            ),
        ])

        if (isError(needsCodebaseContext)) {
            return needsCodebaseContext
>>>>>>> 22cad017
        }
        if (isError(needsCurrentFileContext)) {
            return needsCurrentFileContext
        }

        return { needsCodebaseContext, needsCurrentFileContext }
    }

    private getShortAnswer(prompt: string): Promise<boolean | Error> {
        return new Promise((resolve, reject) => {
            let answer = ''
            this.completions.stream(
                {
                    messages: [
                        { speaker: 'human', text: prompt },
                        { speaker: 'assistant', text: '' },
                    ],
                    ...SHORT_ANSWER_COMPLETION_PARAMETERS,
                },
                {
                    onChange: text => {
                        answer = text
                    },
                    onComplete: () => resolve(answer.trim().toLocaleLowerCase().startsWith('yes')),
                    onError: error => reject(new Error(error)),
                }
            )
        })
    }
}

const SHORT_ANSWER_COMPLETION_PARAMETERS: Omit<CompletionParameters, 'messages'> = {
    temperature: 0.0,
    maxTokensToSample: 1,
    topK: -1,
    topP: -1,
}<|MERGE_RESOLUTION|>--- conflicted
+++ resolved
@@ -6,22 +6,6 @@
 export class LLMIntentDetector implements IntentDetector {
     constructor(private completions: SourcegraphCompletionsClient) {}
 
-<<<<<<< HEAD
-    public async detect(text: string): Promise<QueryInfo> {
-        const uri = new URL('/info', this.serverUrl)
-        const searchParameters = new URLSearchParams()
-        searchParameters.set('q', text)
-        uri.search = searchParameters.toString()
-        const resp = await fetch(uri.href, {
-            method: 'GET',
-            headers: {
-                Authorization: `Bearer ${this.accessToken}`,
-            },
-        })
-        const respJSON = await resp.json()
-        if (!('needsCodebaseContext' in respJSON) || !('needsCurrentFileContext' in respJSON)) {
-            throw new Error(`malformed response from /info: ${JSON.stringify(respJSON)}`)
-=======
     public async detect(query: string): Promise<QueryInfo | Error> {
         const [needsCodebaseContext, needsCurrentFileContext] = await Promise.all([
             this.getShortAnswer(
@@ -34,7 +18,6 @@
 
         if (isError(needsCodebaseContext)) {
             return needsCodebaseContext
->>>>>>> 22cad017
         }
         if (isError(needsCurrentFileContext)) {
             return needsCurrentFileContext
