/**
 * An experimental implementation of the Blob view using CodeMirror
 */

import { useCallback, useEffect, useMemo, useRef, useState } from 'react'

import { openSearchPanel } from '@codemirror/search'
import { Compartment, EditorState, Extension } from '@codemirror/state'
import { EditorView } from '@codemirror/view'
import { isEqual } from 'lodash'

import {
    addLineRangeQueryParameter,
    formatSearchParameters,
    LineOrPositionOrRange,
    toPositionOrRangeQueryParameter,
} from '@sourcegraph/common'
import { createUpdateableField, editorHeight, useCodeMirror } from '@sourcegraph/shared/src/components/CodeMirrorEditor'
import { Shortcut } from '@sourcegraph/shared/src/react-shortcuts'
import { parseQueryAndHash, UIPositionSpec } from '@sourcegraph/shared/src/util/url'

import { useExperimentalFeatures } from '../../stores'

import { BlobInfo, BlobProps, updateBrowserHistoryIfChanged } from './Blob'
import { blobPropsFacet } from './codemirror'
import { showGitBlameDecorations } from './codemirror/blame-decorations'
import { syntaxHighlight } from './codemirror/highlight'
import { hovercardRanges } from './codemirror/hovercard'
import { selectLines, selectableLineNumbers, SelectedLineRange } from './codemirror/linenumbers'
import { search } from './codemirror/search'
import { sourcegraphExtensions } from './codemirror/sourcegraph-extensions'
import { tokensAsLinks } from './codemirror/tokens-as-links'
import { isValidLineRange, offsetToUIPosition, uiPositionToOffset } from './codemirror/utils'

const staticExtensions: Extension = [
    EditorState.readOnly.of(true),
    EditorView.editable.of(false),
    EditorView.contentAttributes.of({
        // This is required to make the blob view focusable and to make
        // triggering the in-document search (see below) work when Mod-f is
        // pressed
        tabindex: '0',
    }),
    editorHeight({ height: '100%' }),
    EditorView.theme({
        '&': {
            backgroundColor: 'var(--code-bg)',
        },
        '.cm-scroller': {
            fontFamily: 'var(--code-font-family)',
            fontSize: 'var(--code-font-size)',
            lineHeight: '1rem',
        },
        '.cm-gutters': {
            backgroundColor: 'var(--code-bg)',
            borderRight: 'initial',
        },
        '.cm-line': {
            paddingLeft: '1rem',
        },
        '.selected-line': {
            backgroundColor: 'var(--code-selection-bg)',
        },
        '.selected-line:focus': {
            boxShadow: 'none',
        },
        '.highlighted-line': {
            backgroundColor: 'var(--code-selection-bg)',
        },
    }),
    // Note that these only work out-of-the-box because the editor is
    // *focusable* by setting `tab-index: 0`.
    search,
]

// Compartments are used to reconfigure some parts of the editor without
// affecting others.

// Compartment to update various smaller settings
const settingsCompartment = new Compartment()
// Compartment to update blame information
const blameDecorationsCompartment = new Compartment()
// Compartment for propagating component props
const blobPropsCompartment = new Compartment()

export const Blob: React.FunctionComponent<BlobProps> = props => {
    const {
        className,
        wrapCode,
        isLightTheme,
        ariaLabel,
        role,
        extensionsController,
        location,
        history,
        blameHunks,
        tokenKeyboardNavigation,

        // Reference panel specific props
        disableStatusBar,
        disableDecorations,
        navigateToLineOnAnyClick,

        overrideBrowserSearchKeybinding,
        'data-testid': dataTestId,
    } = props

    const [container, setContainer] = useState<HTMLDivElement | null>(null)
    // This is used to avoid reinitializing the editor when new locations in the
    // same file are opened inside the reference panel.
    const blobInfo = useDistinctBlob(props.blobInfo)
    const position = useMemo(() => parseQueryAndHash(location.search, location.hash), [location.search, location.hash])
    const hasPin = useMemo(() => urlIsPinned(location.search), [location.search])

    const blobProps = useMemo(() => blobPropsFacet.of(props), [props])

    const settings = useMemo(
        () => [wrapCode ? EditorView.lineWrapping : [], EditorView.darkTheme.of(isLightTheme === false)],
        [wrapCode, isLightTheme]
    )

    const blameDecorations = useMemo(() => (blameHunks ? [showGitBlameDecorations.of(blameHunks)] : []), [blameHunks])

    const preloadGoToDefinition = useExperimentalFeatures(features => features.preloadGoToDefinition ?? false)

    // Keep history and location in a ref so that we can use the latest value in
    // the onSelection callback without having to recreate it and having to
    // reconfigure the editor extensions
    const historyRef = useRef(history)
    historyRef.current = history
    const locationRef = useRef(location)
    locationRef.current = location

    const customHistoryAction = props.nav
    const onSelection = useCallback(
        (range: SelectedLineRange) => {
            const parameters = new URLSearchParams(locationRef.current.search)
            let query: string | undefined

            if (range?.line !== range?.endLine && range?.endLine) {
                query = toPositionOrRangeQueryParameter({
                    range: {
                        start: { line: range.line },
                        end: { line: range.endLine },
                    },
                })
            } else if (range?.line) {
                query = toPositionOrRangeQueryParameter({ position: { line: range.line } })
            }

            const newSearchParameters = addLineRangeQueryParameter(parameters, query)
            if (customHistoryAction) {
                customHistoryAction(
                    historyRef.current.createHref({
                        ...locationRef.current,
                        search: formatSearchParameters(newSearchParameters),
                    })
                )
            } else {
                updateBrowserHistoryIfChanged(historyRef.current, locationRef.current, newSearchParameters)
            }
        },
        [customHistoryAction]
    )

    const extensions = useMemo(
        () => [
            staticExtensions,
            selectableLineNumbers({
                onSelection,
                initialSelection: position.line !== undefined ? position : null,
                navigateToLineOnAnyClick: navigateToLineOnAnyClick ?? false,
            }),
<<<<<<< HEAD
            intelligentKeyboardNavigation ? tokensAsLinks.of({ blobInfo, history, preloadGoToDefinition }) : [],
=======
            tokenKeyboardNavigation ? tokensAsLinks.of({ blobInfo, history }) : [],
>>>>>>> 6efe37bf
            syntaxHighlight.of(blobInfo),
            pinnedRangeField.init(() => (hasPin ? position : null)),
            extensionsController !== null && !navigateToLineOnAnyClick
                ? sourcegraphExtensions({
                      blobInfo,
                      initialSelection: position,
                      extensionsController,
                      disableStatusBar,
                      disableDecorations,
                  })
                : [],
            blobPropsCompartment.of(blobProps),
            blameDecorationsCompartment.of(blameDecorations),
            settingsCompartment.of(settings),
        ],
        // A couple of values are not dependencies (blameDecorations, blobProps,
        // hasPin, position and settings) because those are updated in effects
        // further below. However they are still needed here because we need to
        // set initial values when we re-initialize the editor.
        // eslint-disable-next-line react-hooks/exhaustive-deps
        [onSelection, blobInfo, extensionsController, disableStatusBar, disableDecorations]
    )

    const editorRef = useRef<EditorView>()
    const editor = useCodeMirror(container, blobInfo.content, extensions, {
        updateValueOnChange: false,
        updateOnExtensionChange: false,
    })
    editorRef.current = editor

    // Reconfigure editor when blobInfo or core extensions changed
    useEffect(() => {
        if (editor) {
            // We use setState here instead of dispatching a transaction because
            // the new document has nothing to do with the previous one and so
            // any existing state should be discarded.
            editor.setState(
                EditorState.create({
                    doc: blobInfo.content,
                    extensions,
                })
            )
        }
        // editor is not provided because this should only be triggered after the
        // editor was created (i.e. not on first render)
        // eslint-disable-next-line react-hooks/exhaustive-deps
    }, [blobInfo, extensions])

    // Propagate props changes to extensions
    useEffect(() => {
        if (editor) {
            editor.dispatch({ effects: blobPropsCompartment.reconfigure(blobProps) })
        }
        // editor is not provided because this should only be triggered after the
        // editor was created (i.e. not on first render)
        // eslint-disable-next-line react-hooks/exhaustive-deps
    }, [blobProps])

    // Update blame information
    useEffect(() => {
        if (editor) {
            editor.dispatch({ effects: blameDecorationsCompartment.reconfigure(blameDecorations) })
        }
        // editor is not provided because this should only be triggered after the
        // editor was created (i.e. not on first render)
        // eslint-disable-next-line react-hooks/exhaustive-deps
    }, [blameDecorations])

    // Update settings
    useEffect(() => {
        if (editor) {
            editor.dispatch({ effects: settingsCompartment.reconfigure(settings) })
        }
        // editor is not provided because this should only be triggered after the
        // editor was created (i.e. not on first render)
        // eslint-disable-next-line react-hooks/exhaustive-deps
    }, [settings])

    // Update selected lines when URL changes
    useEffect(() => {
        if (editor) {
            selectLines(editor, position.line ? position : null)
        }
        // editor is not provided because this should only be triggered after the
        // editor was created (i.e. not on first render)
        // eslint-disable-next-line react-hooks/exhaustive-deps
    }, [position])

    // Update pinned hovercard range
    useEffect(() => {
        if (editor && (!hasPin || (position.line && isValidLineRange(position, editor.state.doc)))) {
            // Only update range if position is valid inside the document.
            updatePinnedRangeField(editor, hasPin ? position : null)
        }
        // editor is not provided because this should only be triggered after the
        // editor was created (i.e. not on first render)
        // eslint-disable-next-line react-hooks/exhaustive-deps
    }, [position, hasPin])

    const openSearch = useCallback(() => {
        if (editorRef.current) {
            openSearchPanel(editorRef.current)
        }
    }, [])

    return (
        <>
            <div
                ref={setContainer}
                aria-label={ariaLabel}
                role={role}
                data-testid={dataTestId}
                className={`${className} overflow-hidden test-editor`}
                data-editor="codemirror6"
            />
            {overrideBrowserSearchKeybinding && (
                <Shortcut ordered={['f']} held={['Mod']} onMatch={openSearch} ignoreInput={true} />
            )}
        </>
    )
}

/**
 * Returns true when the URL indicates that the hovercard at the URL position
 * should be shown on load (the hovercard is "pinned").
 */
function urlIsPinned(search: string): boolean {
    return new URLSearchParams(search).get('popover') === 'pinned'
}

/**
 * Helper hook to prevent resetting the editor view if the blob contents hasn't
 * changed.
 */
function useDistinctBlob(blobInfo: BlobInfo): BlobInfo {
    const blobRef = useRef(blobInfo)
    return useMemo(() => {
        if (!isEqual(blobRef.current, blobInfo)) {
            blobRef.current = blobInfo
        }
        return blobRef.current
    }, [blobInfo])
}

/**
 * Field used by the CodeMirror blob view to provide hovercard range information
 * for pinned cards. Since we have to use the editor's current state to compute
 * the final position we are using a field instead of a compartment to provide
 * this information.
 */
const [pinnedRangeField, updatePinnedRangeField] = createUpdateableField<LineOrPositionOrRange | null>(null, field =>
    hovercardRanges.computeN([field], state => {
        const position = state.field(field)
        if (!position) {
            return []
        }

        if (!position.line || !position.character) {
            return []
        }
        const startLine = state.doc.line(position.line)

        const startPosition = {
            line: position.line,
            character: position.character,
        }
        const from = uiPositionToOffset(state.doc, startPosition, startLine)

        if (from === null) {
            return []
        }

        let endPosition: UIPositionSpec['position']
        let to: number | null = null

        if (position.endLine && position.endCharacter) {
            endPosition = {
                line: position.endLine,
                character: position.endCharacter,
            }
            to = uiPositionToOffset(state.doc, endPosition)
        } else {
            // To determine the end position we have to find the word at the
            // start position
            const word = state.wordAt(from)
            if (!word) {
                return []
            }
            to = word.to
            endPosition = offsetToUIPosition(state.doc, word.to)
        }

        if (to === null || endPosition === null) {
            return []
        }

        return [
            {
                to,
                from,
                range: {
                    start: startPosition,
                    end: endPosition,
                },
                pinned: true,
            },
        ]
    })
)<|MERGE_RESOLUTION|>--- conflicted
+++ resolved
@@ -171,11 +171,7 @@
                 initialSelection: position.line !== undefined ? position : null,
                 navigateToLineOnAnyClick: navigateToLineOnAnyClick ?? false,
             }),
-<<<<<<< HEAD
-            intelligentKeyboardNavigation ? tokensAsLinks.of({ blobInfo, history, preloadGoToDefinition }) : [],
-=======
-            tokenKeyboardNavigation ? tokensAsLinks.of({ blobInfo, history }) : [],
->>>>>>> 6efe37bf
+            tokenKeyboardNavigation ? tokensAsLinks.of({ blobInfo, history, preloadGoToDefinition }) : [],
             syntaxHighlight.of(blobInfo),
             pinnedRangeField.init(() => (hasPin ? position : null)),
             extensionsController !== null && !navigateToLineOnAnyClick
