import { FunctionComponent, useRef, useState } from 'react'

import { mdiLinkVariant } from '@mdi/js'
import { useHistory } from 'react-router'

<<<<<<< HEAD
import { Button, Link, Icon, Tooltip } from '@sourcegraph/wildcard'
=======
import { TelemetryProps } from '@sourcegraph/shared/src/telemetry/telemetryService'
import { Button, Link, Icon } from '@sourcegraph/wildcard'
>>>>>>> ee61b57a

import { ConfirmDeleteModal } from '../../../../../components/modals/ConfirmDeleteModal'
import { Insight } from '../../../../../core'
import { useCopyURLHandler } from '../../../../../hooks/use-copy-url-handler'

import styles from './CodeInsightIndependentPageActions.module.scss'

interface Props extends TelemetryProps {
    insight: Pick<Insight, 'title' | 'id' | 'type'>
}

export const CodeInsightIndependentPageActions: FunctionComponent<Props> = props => {
    const { insight, telemetryService } = props

    const history = useHistory()

    const copyLinkButtonReference = useRef<HTMLButtonElement | null>(null)
    const [showDeleteConfirm, setShowDeleteConfirm] = useState(false)
    const [copyURL, isCopied] = useCopyURLHandler()

    const handleCopyLinkClick = (): void => {
        copyURL()

        // Re-trigger trigger tooltip event catching logic to activate
        // copied tooltip appearance
        requestAnimationFrame(() => {
            copyLinkButtonReference.current?.blur()
            copyLinkButtonReference.current?.focus()
        })
    }

    const handleDeleteClick = (): void => {
        setShowDeleteConfirm(true)
    }

    const handleEditClick = (): void => {
        telemetryService.log('StandaloneInsightPageEditClick')
    }

    return (
        <div className={styles.container}>
            <Tooltip content={isCopied ? 'Copied!' : undefined}>
                <Button variant="secondary" ref={copyLinkButtonReference} onClick={handleCopyLinkClick}>
                    <Icon aria-hidden={true} svgPath={mdiLinkVariant} /> Copy link
                </Button>
            </Tooltip>
            <Button variant="danger" onClick={handleDeleteClick}>
                Delete
            </Button>
            <Button
                variant="primary"
                as={Link}
                to={`/insights/edit/${insight.id}?insight=${insight.id}`}
                onClick={handleEditClick}
            >
                Edit
            </Button>

            <ConfirmDeleteModal
                insight={insight}
                showModal={showDeleteConfirm}
                onConfirm={() => history.push('/insights/dashboards/all')}
                onCancel={() => setShowDeleteConfirm(false)}
            />
        </div>
    )
}<|MERGE_RESOLUTION|>--- conflicted
+++ resolved
@@ -3,12 +3,8 @@
 import { mdiLinkVariant } from '@mdi/js'
 import { useHistory } from 'react-router'
 
-<<<<<<< HEAD
+import { TelemetryProps } from '@sourcegraph/shared/src/telemetry/telemetryService'
 import { Button, Link, Icon, Tooltip } from '@sourcegraph/wildcard'
-=======
-import { TelemetryProps } from '@sourcegraph/shared/src/telemetry/telemetryService'
-import { Button, Link, Icon } from '@sourcegraph/wildcard'
->>>>>>> ee61b57a
 
 import { ConfirmDeleteModal } from '../../../../../components/modals/ConfirmDeleteModal'
 import { Insight } from '../../../../../core'
