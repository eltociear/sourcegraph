--- conflicted
+++ resolved
@@ -1,11 +1,6 @@
 import React, { useCallback } from 'react'
 
-<<<<<<< HEAD
-import { mdiAlertCircle } from '@mdi/js'
-import ExternalLinkIcon from 'mdi-react/ExternalLinkIcon'
-=======
 import { mdiOpenInNew, mdiAlertCircle } from '@mdi/js'
->>>>>>> 2ed5bfc6
 import { Observable } from 'rxjs'
 import { catchError, map, mapTo, startWith, switchMap, tap } from 'rxjs/operators'
 
@@ -77,18 +72,9 @@
                     </Link>
                 )}
                 {isErrorLike(update) && (
-<<<<<<< HEAD
                     <Tooltip content={update.message}>
                         <Icon svgPath={mdiAlertCircle} aria-hidden={true} className="text-danger mr-2" />
                     </Tooltip>
-=======
-                    <Icon
-                        aria-label={update.message}
-                        className="text-danger mr-2"
-                        data-tooltip={update.message}
-                        svgPath={mdiAlertCircle}
-                    />
->>>>>>> 2ed5bfc6
                 )}
                 <Button
                     onClick={customerHasLinkedBilling ? onUnlinkBillingClick : onLinkBillingClick}
