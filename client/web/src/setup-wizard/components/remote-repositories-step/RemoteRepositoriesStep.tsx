import { FC, HTMLAttributes, useState } from 'react'

import { useQuery } from '@apollo/client'
import classNames from 'classnames'
import { Routes, Route, matchPath, useLocation } from 'react-router-dom'

import { Container, Text } from '@sourcegraph/wildcard'

import { GetCodeHostsResult } from '../../../graphql-operations'
import { CodeHostExternalServiceAlert } from '../CodeHostExternalServiceAlert'
import { ProgressBar } from '../ProgressBar'
import { FooterWidget, CustomNextButton } from '../setup-steps'

import { CodeHostDeleteModal, CodeHostToDelete } from './components/code-host-delete-modal'
import { CodeHostsPicker } from './components/code-host-picker'
import { CodeHostCreation, CodeHostEdit } from './components/code-hosts'
import { CodeHostsNavigation } from './components/navigation'
<<<<<<< HEAD
import { isAnyConnectedCodeHosts } from './helpers'
=======
import { getNextButtonLabel, getNextButtonLogEvent, getRemoteCodeHostCount, isAnyConnectedCodeHosts } from './helpers'
>>>>>>> 53f2a963
import { GET_CODE_HOSTS } from './queries'

import styles from './RemoteRepositoriesStep.module.scss'

interface RemoteRepositoriesStepProps extends HTMLAttributes<HTMLDivElement> {}

export const RemoteRepositoriesStep: FC<RemoteRepositoriesStepProps> = props => {
    const { className, ...attributes } = props

    const location = useLocation()
    const [codeHostToDelete, setCodeHostToDelete] = useState<CodeHostToDelete | null>(null)

    const editConnectionRouteMatch = matchPath('/setup/remote-repositories/:codehostId/edit', location.pathname)
    const newConnectionRouteMatch = matchPath('/setup/remote-repositories/:codeHostType/create', location.pathname)

    const codeHostQueryResult = useQuery<GetCodeHostsResult>(GET_CODE_HOSTS, {
        fetchPolicy: 'cache-and-network',
        // Polling the most recent data about code host in order to track
        // the current progress of repositories syncing
        pollInterval: 5000,
    })

<<<<<<< HEAD
=======
    useEffect(() => {
        telemetryService.log('SetupWizardLandedAddRemoteCode')
    }, [telemetryService])

    const handleNextButtonClick = (): void => {
        const logEvent = getNextButtonLogEvent(codeHostQueryResult.data)

        if (logEvent) {
            telemetryService.log(logEvent)
        }
    }

    const hasCodeHostCountReachedLimit =
        window.context.sourcegraphAppMode && getRemoteCodeHostCount(codeHostQueryResult.data) > 0

>>>>>>> 53f2a963
    return (
        <div {...attributes} className={classNames(className, styles.root)}>
            <Text className="mb-2">Connect remote code hosts where your source code lives.</Text>

            <section className={styles.content}>
                <Container className={styles.contentNavigation}>
                    <CodeHostsNavigation
                        codeHostQueryResult={codeHostQueryResult}
                        activeConnectionId={editConnectionRouteMatch?.params?.codehostId}
                        createConnectionType={newConnectionRouteMatch?.params?.codeHostType}
                        className={styles.navigation}
                        onCodeHostDelete={setCodeHostToDelete}
                    />
                </Container>

                <Container className={styles.contentMain}>
                    <Routes>
<<<<<<< HEAD
                        <Route index={true} element={<CodeHostsPicker />} />
                        <Route path=":codeHostType/create" element={<CodeHostCreation />} />
=======
                        <Route
                            index={true}
                            element={<CodeHostsPicker isLimitReached={hasCodeHostCountReachedLimit} />}
                        />
                        <Route
                            path=":codeHostType/create"
                            element={<CodeHostCreation telemetryService={telemetryService} />}
                        />
>>>>>>> 53f2a963
                        <Route
                            path=":codehostId/edit"
                            element={<CodeHostEdit onCodeHostDelete={setCodeHostToDelete} />}
                        />
                    </Routes>
                </Container>
            </section>

            <FooterWidget>
                <ProgressBar />
            </FooterWidget>

            <CustomNextButton
                label="Next"
                disabled={!isAnyConnectedCodeHosts(codeHostQueryResult.data)}
                tooltip={
                    isAnyConnectedCodeHosts(codeHostQueryResult.data)
                        ? 'You can get back to this later'
                        : 'You have to connect at least one code host'
                }
            />

            {codeHostToDelete && (
                <CodeHostDeleteModal codeHost={codeHostToDelete} onDismiss={() => setCodeHostToDelete(null)} />
            )}
        </div>
    )
}<|MERGE_RESOLUTION|>--- conflicted
+++ resolved
@@ -1,9 +1,10 @@
-import { FC, HTMLAttributes, useState } from 'react'
+import { FC, HTMLAttributes, useState, useEffect } from 'react'
 
 import { useQuery } from '@apollo/client'
 import classNames from 'classnames'
 import { Routes, Route, matchPath, useLocation } from 'react-router-dom'
 
+import { TelemetryProps } from '@sourcegraph/shared/src/telemetry/telemetryService'
 import { Container, Text } from '@sourcegraph/wildcard'
 
 import { GetCodeHostsResult } from '../../../graphql-operations'
@@ -15,19 +16,15 @@
 import { CodeHostsPicker } from './components/code-host-picker'
 import { CodeHostCreation, CodeHostEdit } from './components/code-hosts'
 import { CodeHostsNavigation } from './components/navigation'
-<<<<<<< HEAD
-import { isAnyConnectedCodeHosts } from './helpers'
-=======
 import { getNextButtonLabel, getNextButtonLogEvent, getRemoteCodeHostCount, isAnyConnectedCodeHosts } from './helpers'
->>>>>>> 53f2a963
 import { GET_CODE_HOSTS } from './queries'
 
 import styles from './RemoteRepositoriesStep.module.scss'
 
-interface RemoteRepositoriesStepProps extends HTMLAttributes<HTMLDivElement> {}
+interface RemoteRepositoriesStepProps extends TelemetryProps, HTMLAttributes<HTMLDivElement> {}
 
 export const RemoteRepositoriesStep: FC<RemoteRepositoriesStepProps> = props => {
-    const { className, ...attributes } = props
+    const { className, telemetryService, ...attributes } = props
 
     const location = useLocation()
     const [codeHostToDelete, setCodeHostToDelete] = useState<CodeHostToDelete | null>(null)
@@ -42,8 +39,6 @@
         pollInterval: 5000,
     })
 
-<<<<<<< HEAD
-=======
     useEffect(() => {
         telemetryService.log('SetupWizardLandedAddRemoteCode')
     }, [telemetryService])
@@ -59,10 +54,11 @@
     const hasCodeHostCountReachedLimit =
         window.context.sourcegraphAppMode && getRemoteCodeHostCount(codeHostQueryResult.data) > 0
 
->>>>>>> 53f2a963
     return (
         <div {...attributes} className={classNames(className, styles.root)}>
             <Text className="mb-2">Connect remote code hosts where your source code lives.</Text>
+
+            <CodeHostExternalServiceAlert />
 
             <section className={styles.content}>
                 <Container className={styles.contentNavigation}>
@@ -77,10 +73,6 @@
 
                 <Container className={styles.contentMain}>
                     <Routes>
-<<<<<<< HEAD
-                        <Route index={true} element={<CodeHostsPicker />} />
-                        <Route path=":codeHostType/create" element={<CodeHostCreation />} />
-=======
                         <Route
                             index={true}
                             element={<CodeHostsPicker isLimitReached={hasCodeHostCountReachedLimit} />}
@@ -89,10 +81,14 @@
                             path=":codeHostType/create"
                             element={<CodeHostCreation telemetryService={telemetryService} />}
                         />
->>>>>>> 53f2a963
                         <Route
                             path=":codehostId/edit"
-                            element={<CodeHostEdit onCodeHostDelete={setCodeHostToDelete} />}
+                            element={
+                                <CodeHostEdit
+                                    telemetryService={telemetryService}
+                                    onCodeHostDelete={setCodeHostToDelete}
+                                />
+                            }
                         />
                     </Routes>
                 </Container>
@@ -103,13 +99,14 @@
             </FooterWidget>
 
             <CustomNextButton
-                label="Next"
+                label={getNextButtonLabel(codeHostQueryResult.data)}
                 disabled={!isAnyConnectedCodeHosts(codeHostQueryResult.data)}
                 tooltip={
                     isAnyConnectedCodeHosts(codeHostQueryResult.data)
                         ? 'You can get back to this later'
                         : 'You have to connect at least one code host'
                 }
+                onClick={handleNextButtonClick}
             />
 
             {codeHostToDelete && (
