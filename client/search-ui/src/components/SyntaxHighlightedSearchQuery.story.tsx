import { Meta, Story } from '@storybook/react'

<<<<<<< HEAD
import { SearchPatternType } from '@sourcegraph/search'
=======
import { BrandedStory } from '@sourcegraph/branded/src/components/BrandedStory'
import { SearchPatternType } from '@sourcegraph/shared/src/graphql-operations'
>>>>>>> e7d8cd8e
import { Text } from '@sourcegraph/wildcard'
import { BrandedStory } from '@sourcegraph/wildcard/src/stories'

import { SyntaxHighlightedSearchQuery } from './SyntaxHighlightedSearchQuery'

const config: Meta = {
    title: 'search-ui/SyntaxHighlightedSearchQuery',
    parameters: {
        chromatic: { viewports: [480] },
    },
}

export default config

export const SyntaxHighlightedSearchQueryStory: Story = () => (
    <BrandedStory>
        {() => (
            <Text>
                <SyntaxHighlightedSearchQuery query="test AND spec" />
                <br />
                <SyntaxHighlightedSearchQuery query="test or spec repo:sourcegraph" />
                <br />
                <SyntaxHighlightedSearchQuery query="test -lang:ts" />
                <br />
                <SyntaxHighlightedSearchQuery query="/func.*parse/" searchPatternType={SearchPatternType.standard} />
            </Text>
        )}
    </BrandedStory>
)

SyntaxHighlightedSearchQueryStory.storyName = 'SyntaxHighlightedSearchQuery'<|MERGE_RESOLUTION|>--- conflicted
+++ resolved
@@ -1,11 +1,6 @@
 import { Meta, Story } from '@storybook/react'
 
-<<<<<<< HEAD
-import { SearchPatternType } from '@sourcegraph/search'
-=======
-import { BrandedStory } from '@sourcegraph/branded/src/components/BrandedStory'
 import { SearchPatternType } from '@sourcegraph/shared/src/graphql-operations'
->>>>>>> e7d8cd8e
 import { Text } from '@sourcegraph/wildcard'
 import { BrandedStory } from '@sourcegraph/wildcard/src/stories'
 
