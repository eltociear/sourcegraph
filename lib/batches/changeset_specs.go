package batches

import (
	"context"
	"strings"

	"github.com/sourcegraph/go-diff/diff"

	"github.com/sourcegraph/sourcegraph/lib/batches/execution"
	"github.com/sourcegraph/sourcegraph/lib/batches/git"
	"github.com/sourcegraph/sourcegraph/lib/batches/template"
	"github.com/sourcegraph/sourcegraph/lib/errors"
)

var errOptionalPublishedUnsupported = NewValidationError(errors.New(`This Sourcegraph version requires the "published" field to be specified in the batch spec; upgrade to version 3.30.0 or later to be able to omit the published field and control publication from the UI.`))

// Repository is a repository in which the steps of a batch spec are executed.
//
// It is part of the cache.ExecutionKey, so changes to the names of fields here
// will lead to cache busts.
type Repository struct {
	ID          string
	Name        string
	BaseRef     string
	BaseRev     string
	FileMatches []string
}

type ChangesetSpecInput struct {
	Repository Repository

	BatchChangeAttributes *template.BatchChangeAttributes `json:"-"`
	Template              *ChangesetTemplate              `json:"-"`
	TransformChanges      *TransformChanges               `json:"-"`
	Path                  string

	Result execution.AfterStepResult
}

<<<<<<< HEAD
func BuildChangesetSpecs(input *ChangesetSpecInput, binaryDiffs bool) ([]*ChangesetSpec, error) {
=======
type ChangesetSpecAuthor struct {
	Name  string
	Email string
}

func BuildChangesetSpecs(input *ChangesetSpecInput, fallbackAuthor *ChangesetSpecAuthor) ([]*ChangesetSpec, error) {
>>>>>>> 24c3c06b
	tmplCtx := &template.ChangesetTemplateContext{
		BatchChangeAttributes: *input.BatchChangeAttributes,
		Steps: template.StepsContext{
			Changes: input.Result.ChangedFiles,
			Path:    input.Path,
		},
		Outputs: input.Result.Outputs,
		Repository: template.Repository{
			Name:        input.Repository.Name,
			Branch:      strings.TrimPrefix(input.Repository.BaseRef, "refs/heads/"),
			FileMatches: input.Repository.FileMatches,
		},
	}

	var author ChangesetSpecAuthor

	if input.Template.Commit.Author == nil {
		if fallbackAuthor != nil {
			author = *fallbackAuthor
		} else {
			// user did not provide author info, so use defaults
			author = ChangesetSpecAuthor{
				Name:  "Sourcegraph",
				Email: "batch-changes@sourcegraph.com",
			}
		}
	} else {
		var err error
		author.Name, err = template.RenderChangesetTemplateField("authorName", input.Template.Commit.Author.Name, tmplCtx)
		if err != nil {
			return nil, err
		}
		author.Email, err = template.RenderChangesetTemplateField("authorEmail", input.Template.Commit.Author.Email, tmplCtx)
		if err != nil {
			return nil, err
		}
	}

	title, err := template.RenderChangesetTemplateField("title", input.Template.Title, tmplCtx)
	if err != nil {
		return nil, err
	}

	body, err := template.RenderChangesetTemplateField("body", input.Template.Body, tmplCtx)
	if err != nil {
		return nil, err
	}

	message, err := template.RenderChangesetTemplateField("message", input.Template.Commit.Message, tmplCtx)
	if err != nil {
		return nil, err
	}

	// TODO: As a next step, we should extend the ChangesetTemplateContext to also include
	// TransformChanges.Group and then change validateGroups and groupFileDiffs to, for each group,
	// render the branch name *before* grouping the diffs.
	defaultBranch, err := template.RenderChangesetTemplateField("branch", input.Template.Branch, tmplCtx)
	if err != nil {
		return nil, err
	}

	newSpec := func(branch string, diff []byte) (*ChangesetSpec, error) {
		var published any = nil
		if input.Template.Published != nil {
			published = input.Template.Published.ValueWithSuffix(input.Repository.Name, branch)
		}

		version := 1
		if binaryDiffs {
			version = 2
		}

		return &ChangesetSpec{
			BaseRepository: input.Repository.ID,
			HeadRepository: input.Repository.ID,
			BaseRef:        input.Repository.BaseRef,
			BaseRev:        input.Repository.BaseRev,

			HeadRef: git.EnsureRefPrefix(branch),
			Title:   title,
			Body:    body,
			Commits: []GitCommitDescription{
				{
					Version:     version,
					Message:     message,
					AuthorName:  author.Name,
					AuthorEmail: author.Email,
					Diff:        diff,
				},
			},
			Published: PublishedValue{Val: published},
		}, nil
	}

	var specs []*ChangesetSpec

	groups := groupsForRepository(input.Repository.Name, input.TransformChanges)
	if len(groups) != 0 {
		err := validateGroups(input.Repository.Name, input.Template.Branch, groups)
		if err != nil {
			return specs, err
		}

		// TODO: Regarding 'defaultBranch', see comment above
		diffsByBranch, err := groupFileDiffs(input.Result.Diff, defaultBranch, groups)
		if err != nil {
			return specs, errors.Wrap(err, "grouping diffs failed")
		}

		for branch, diff := range diffsByBranch {
			spec, err := newSpec(branch, diff)
			if err != nil {
				return nil, err
			}
			specs = append(specs, spec)
		}
	} else {
		spec, err := newSpec(defaultBranch, input.Result.Diff)
		if err != nil {
			return nil, err
		}
		specs = append(specs, spec)
	}

	return specs, nil
}

type RepoFetcher func(context.Context, []string) (map[string]string, error)

func BuildImportChangesetSpecs(ctx context.Context, importChangesets []ImportChangeset, repoFetcher RepoFetcher) (specs []*ChangesetSpec, errs error) {
	if len(importChangesets) == 0 {
		return nil, nil
	}

	var repoNames []string
	for _, ic := range importChangesets {
		repoNames = append(repoNames, ic.Repository)
	}

	repoNameIDs, err := repoFetcher(ctx, repoNames)
	if err != nil {
		return nil, err
	}

	for _, ic := range importChangesets {
		repoID, ok := repoNameIDs[ic.Repository]
		if !ok {
			errs = errors.Append(errs, errors.Newf("repository %q not found", ic.Repository))
			continue
		}
		for _, id := range ic.ExternalIDs {
			extID, err := ParseChangesetSpecExternalID(id)
			if err != nil {
				errs = errors.Append(errs, err)
				continue
			}
			specs = append(specs, &ChangesetSpec{
				BaseRepository: repoID,
				ExternalID:     extID,
			})
		}
	}

	return specs, errs
}

func groupsForRepository(repoName string, transform *TransformChanges) []Group {
	groups := []Group{}

	if transform == nil {
		return groups
	}

	for _, g := range transform.Group {
		if g.Repository != "" {
			if g.Repository == repoName {
				groups = append(groups, g)
			}
		} else {
			groups = append(groups, g)
		}
	}

	return groups
}

func validateGroups(repoName, defaultBranch string, groups []Group) error {
	uniqueBranches := make(map[string]struct{}, len(groups))

	for _, g := range groups {
		if _, ok := uniqueBranches[g.Branch]; ok {
			return NewValidationError(errors.Newf("transformChanges would lead to multiple changesets in repository %s to have the same branch %q", repoName, g.Branch))
		} else {
			uniqueBranches[g.Branch] = struct{}{}
		}

		if g.Branch == defaultBranch {
			return NewValidationError(errors.Newf("transformChanges group branch for repository %s is the same as branch %q in changesetTemplate", repoName, defaultBranch))
		}
	}

	return nil
}

func groupFileDiffs(completeDiff []byte, defaultBranch string, groups []Group) (map[string][]byte, error) {
	fileDiffs, err := diff.ParseMultiFileDiff(completeDiff)
	if err != nil {
		return nil, err
	}

	// Housekeeping: we setup these two datastructures so we can
	// - access the group.Branch by the directory for which they should be used
	// - check against the given directories, in order.
	branchesByDirectory := make(map[string]string, len(groups))
	dirs := make([]string, len(branchesByDirectory))
	for _, g := range groups {
		branchesByDirectory[g.Directory] = g.Branch
		dirs = append(dirs, g.Directory)
	}

	byBranch := make(map[string][]*diff.FileDiff, len(groups))
	byBranch[defaultBranch] = []*diff.FileDiff{}

	// For each file diff...
	for _, f := range fileDiffs {
		name := f.NewName
		if name == "/dev/null" {
			name = f.OrigName
		}

		// .. we check whether it matches one of the given directories in the
		// group transformations, with the last match winning:
		var matchingDir string
		for _, d := range dirs {
			if strings.Contains(name, d) {
				matchingDir = d
			}
		}

		// If the diff didn't match a rule, it goes into the default branch and
		// the default changeset.
		if matchingDir == "" {
			byBranch[defaultBranch] = append(byBranch[defaultBranch], f)
			continue
		}

		// If it *did* match a directory, we look up which branch we should use:
		branch, ok := branchesByDirectory[matchingDir]
		if !ok {
			panic("this should not happen: " + matchingDir)
		}

		byBranch[branch] = append(byBranch[branch], f)
	}

	finalDiffsByBranch := make(map[string][]byte, len(byBranch))
	for branch, diffs := range byBranch {
		printed, err := diff.PrintMultiFileDiff(diffs)
		if err != nil {
			return nil, errors.Wrap(err, "printing multi file diff failed")
		}
		finalDiffsByBranch[branch] = printed
	}
	return finalDiffsByBranch, nil
}<|MERGE_RESOLUTION|>--- conflicted
+++ resolved
@@ -37,16 +37,12 @@
 	Result execution.AfterStepResult
 }
 
-<<<<<<< HEAD
-func BuildChangesetSpecs(input *ChangesetSpecInput, binaryDiffs bool) ([]*ChangesetSpec, error) {
-=======
 type ChangesetSpecAuthor struct {
 	Name  string
 	Email string
 }
 
 func BuildChangesetSpecs(input *ChangesetSpecInput, fallbackAuthor *ChangesetSpecAuthor) ([]*ChangesetSpec, error) {
->>>>>>> 24c3c06b
 	tmplCtx := &template.ChangesetTemplateContext{
 		BatchChangeAttributes: *input.BatchChangeAttributes,
 		Steps: template.StepsContext{
